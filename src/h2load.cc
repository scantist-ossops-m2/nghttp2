/*
 * nghttp2 - HTTP/2 C Library
 *
 * Copyright (c) 2014 Tatsuhiro Tsujikawa
 *
 * Permission is hereby granted, free of charge, to any person obtaining
 * a copy of this software and associated documentation files (the
 * "Software"), to deal in the Software without restriction, including
 * without limitation the rights to use, copy, modify, merge, publish,
 * distribute, sublicense, and/or sell copies of the Software, and to
 * permit persons to whom the Software is furnished to do so, subject to
 * the following conditions:
 *
 * The above copyright notice and this permission notice shall be
 * included in all copies or substantial portions of the Software.
 *
 * THE SOFTWARE IS PROVIDED "AS IS", WITHOUT WARRANTY OF ANY KIND,
 * EXPRESS OR IMPLIED, INCLUDING BUT NOT LIMITED TO THE WARRANTIES OF
 * MERCHANTABILITY, FITNESS FOR A PARTICULAR PURPOSE AND
 * NONINFRINGEMENT. IN NO EVENT SHALL THE AUTHORS OR COPYRIGHT HOLDERS BE
 * LIABLE FOR ANY CLAIM, DAMAGES OR OTHER LIABILITY, WHETHER IN AN ACTION
 * OF CONTRACT, TORT OR OTHERWISE, ARISING FROM, OUT OF OR IN CONNECTION
 * WITH THE SOFTWARE OR THE USE OR OTHER DEALINGS IN THE SOFTWARE.
 */
#include "h2load.h"

#include <getopt.h>
#include <signal.h>
#ifdef HAVE_NETINET_IN_H
#include <netinet/in.h>
#endif // HAVE_NETINET_IN_H
#include <netinet/tcp.h>
#include <sys/stat.h>
#ifdef HAVE_FCNTL_H
#include <fcntl.h>
#endif // HAVE_FCNTL_H

#include <cstdio>
#include <cassert>
#include <cstdlib>
#include <iostream>
#include <iomanip>
#include <fstream>
#include <chrono>
#include <thread>
#include <future>

#ifdef HAVE_SPDYLAY
#include <spdylay/spdylay.h>
#endif // HAVE_SPDYLAY

#include <openssl/err.h>
#include <openssl/conf.h>

#include "http-parser/http_parser.h"

#include "h2load_http2_session.h"
#ifdef HAVE_SPDYLAY
#include "h2load_spdy_session.h"
#endif // HAVE_SPDYLAY
#include "ssl.h"
#include "http2.h"
#include "util.h"
#include "template.h"

#ifndef O_BINARY
#define O_BINARY (0)
#endif // O_BINARY

using namespace nghttp2;

namespace h2load {

Config::Config()
    : data_length(-1), addrs(nullptr), nreqs(1), nclients(1), nthreads(1),
      max_concurrent_streams(-1), window_bits(30), connection_window_bits(30),
      rate(0), nconns(0), no_tls_proto(PROTO_HTTP2), data_fd(-1), port(0),
      default_port(0), verbose(false) {}

Config::~Config() {
  freeaddrinfo(addrs);

  if (data_fd != -1) {
    close(data_fd);
  }
}

bool Config::is_rate_mode() { return (this->rate != 0); }

Config config;

namespace {
void debug(const char *format, ...) {
  if (config.verbose) {
    fprintf(stderr, "[DEBUG] ");
    va_list ap;
    va_start(ap, format);
    vfprintf(stderr, format, ap);
    va_end(ap);
  }
}
} // namespace

namespace {
void debug_nextproto_error() {
#ifdef HAVE_SPDYLAY
  debug("no supported protocol was negotiated, expected: %s, "
        "spdy/2, spdy/3, spdy/3.1\n",
        NGHTTP2_PROTO_VERSION_ID);
#else  // !HAVE_SPDYLAY
  debug("no supported protocol was negotiated, expected: %s\n",
        NGHTTP2_PROTO_VERSION_ID);
#endif // !HAVE_SPDYLAY
}
} // namespace

RequestStat::RequestStat() : data_offset(0), completed(false) {}

Stats::Stats(size_t req_todo)
    : req_todo(0), req_started(0), req_done(0), req_success(0),
      req_status_success(0), req_failed(0), req_error(0), bytes_total(0),
      bytes_head(0), bytes_body(0), status(), req_stats(req_todo) {}

Stream::Stream() : status_success(-1) {}

namespace {
void writecb(struct ev_loop *loop, ev_io *w, int revents) {
  auto client = static_cast<Client *>(w->data);
  auto rv = client->do_write();
  if (rv == Client::ERR_CONNECT_FAIL) {
    client->disconnect();
    rv = client->connect();
    if (rv != 0) {
      client->fail();
      return;
    }
    return;
  }
  if (rv != 0) {
    client->fail();
  }
}
} // namespace

namespace {
void readcb(struct ev_loop *loop, ev_io *w, int revents) {
  auto client = static_cast<Client *>(w->data);
  if (client->do_read() != 0) {
    client->fail();
    return;
  }
  writecb(loop, &client->wev, revents);
  // client->disconnect() and client->fail() may be called
}
} // namespace

namespace {
// Called every second when rate mode is being used
void second_timeout_w_cb(EV_P_ ev_timer *w, int revents) {
  auto worker = static_cast<Worker *>(w->data);
  auto nclients_per_second = worker->rate;
  auto conns_remaining = worker->nclients - worker->nconns_made;
  auto nclients = std::min(nclients_per_second, conns_remaining);

  for (ssize_t i = 0; i < nclients; ++i) {
    auto req_todo = worker->config->max_concurrent_streams;
    worker->clients.push_back(make_unique<Client>(worker, req_todo));
    auto &client = worker->clients.back();
    if (client->connect() != 0) {
      std::cerr << "client could not connect to host" << std::endl;
      client->fail();
    }
    ++worker->nconns_made;
  }
  if (worker->nconns_made >= worker->nclients) {
    ev_timer_stop(worker->loop, w);
  }
  ++worker->current_second;
}
} // namespace

Client::Client(Worker *worker, size_t req_todo)
    : worker(worker), ssl(nullptr), next_addr(config.addrs), reqidx(0),
      state(CLIENT_IDLE), first_byte_received(false), req_todo(req_todo),
      req_started(0), req_done(0), fd(-1) {
  ev_io_init(&wev, writecb, 0, EV_WRITE);
  ev_io_init(&rev, readcb, 0, EV_READ);

  wev.data = this;
  rev.data = this;
}

Client::~Client() { disconnect(); }

int Client::do_read() { return readfn(*this); }
int Client::do_write() { return writefn(*this); }

int Client::connect() {
  record_start_time(&worker->stats);

  while (next_addr) {
    auto addr = next_addr;
    next_addr = next_addr->ai_next;
    fd = util::create_nonblock_socket(addr->ai_family);
    if (fd == -1) {
      continue;
    }
    if (config.scheme == "https") {
      ssl = SSL_new(worker->ssl_ctx);

      auto config = worker->config;

      if (!util::numeric_host(config->host.c_str())) {
        SSL_set_tlsext_host_name(ssl, config->host.c_str());
      }

      SSL_set_fd(ssl, fd);
      SSL_set_connect_state(ssl);
    }

    auto rv = ::connect(fd, addr->ai_addr, addr->ai_addrlen);
    if (rv != 0 && errno != EINPROGRESS) {
      if (ssl) {
        SSL_free(ssl);
        ssl = nullptr;
      }
      close(fd);
      fd = -1;
      continue;
    }
    break;
  }

  if (fd == -1) {
    return -1;
  }

  writefn = &Client::connected;

  ev_io_set(&rev, fd, EV_READ);
  ev_io_set(&wev, fd, EV_WRITE);

  ev_io_start(worker->loop, &wev);

  return 0;
}

void Client::fail() {
  process_abandoned_streams();

  disconnect();
}

void Client::disconnect() {
  streams.clear();
  session.reset();
  state = CLIENT_IDLE;
  ev_io_stop(worker->loop, &wev);
  ev_io_stop(worker->loop, &rev);
  if (ssl) {
    SSL_set_shutdown(ssl, SSL_RECEIVED_SHUTDOWN);
    ERR_clear_error();
    SSL_shutdown(ssl);
    SSL_free(ssl);
    ssl = nullptr;
  }
  if (fd != -1) {
    shutdown(fd, SHUT_WR);
    close(fd);
    fd = -1;
  }
}

void Client::submit_request() {
  auto req_stat = &worker->stats.req_stats[worker->stats.req_started++];
  session->submit_request(req_stat);
  ++req_started;
}

void Client::process_abandoned_streams() {
  auto req_abandoned = req_todo - req_done;

  worker->stats.req_failed += req_abandoned;
  worker->stats.req_error += req_abandoned;
  worker->stats.req_done += req_abandoned;

  req_done = req_todo;
}

void Client::report_progress() {
  if (!worker->config->is_rate_mode() && worker->id == 0 &&
      worker->stats.req_done % worker->progress_interval == 0) {
    std::cout << "progress: "
              << worker->stats.req_done * 100 / worker->stats.req_todo
              << "% done" << std::endl;
  }
}

namespace {
void print_server_tmp_key(SSL *ssl) {
// libressl does not have SSL_get_server_tmp_key
#if OPENSSL_VERSION_NUMBER >= 0x10002000L && defined(SSL_get_server_tmp_key)
  EVP_PKEY *key;

  if (!SSL_get_server_tmp_key(ssl, &key)) {
    return;
  }

  auto key_del = defer(EVP_PKEY_free, key);

  std::cout << "Server Temp Key: ";

  switch (EVP_PKEY_id(key)) {
  case EVP_PKEY_RSA:
    std::cout << "RSA " << EVP_PKEY_bits(key) << " bits" << std::endl;
    break;
  case EVP_PKEY_DH:
    std::cout << "DH " << EVP_PKEY_bits(key) << " bits" << std::endl;
    break;
  case EVP_PKEY_EC: {
    auto ec = EVP_PKEY_get1_EC_KEY(key);
    auto ec_del = defer(EC_KEY_free, ec);
    auto nid = EC_GROUP_get_curve_name(EC_KEY_get0_group(ec));
    auto cname = EC_curve_nid2nist(nid);
    if (!cname) {
      cname = OBJ_nid2sn(nid);
    }

    std::cout << "ECDH " << cname << " " << EVP_PKEY_bits(key) << " bits"
              << std::endl;
    break;
  }
  }
#endif // OPENSSL_VERSION_NUMBER >= 0x10002000L
}
} // namespace

void Client::report_tls_info() {
  if (worker->id == 0 && !worker->tls_info_report_done) {
    worker->tls_info_report_done = true;
    auto cipher = SSL_get_current_cipher(ssl);
    std::cout << "Protocol: " << ssl::get_tls_protocol(ssl) << "\n"
              << "Cipher: " << SSL_CIPHER_get_name(cipher) << std::endl;
    print_server_tmp_key(ssl);
  }
}

void Client::terminate_session() { session->terminate(); }

void Client::on_request(int32_t stream_id) { streams[stream_id] = Stream(); }

void Client::on_header(int32_t stream_id, const uint8_t *name, size_t namelen,
                       const uint8_t *value, size_t valuelen) {
  auto itr = streams.find(stream_id);
  if (itr == std::end(streams)) {
    return;
  }
  auto &stream = (*itr).second;
  if (stream.status_success == -1 && namelen == 7 &&
      util::streq_l(":status", name, namelen)) {
    int status = 0;
    for (size_t i = 0; i < valuelen; ++i) {
      if ('0' <= value[i] && value[i] <= '9') {
        status *= 10;
        status += value[i] - '0';
        if (status > 999) {
          stream.status_success = 0;
          return;
        }
      } else {
        break;
      }
    }

    if (status >= 200 && status < 300) {
      ++worker->stats.status[2];
      stream.status_success = 1;
    } else if (status < 400) {
      ++worker->stats.status[3];
      stream.status_success = 1;
    } else if (status < 600) {
      ++worker->stats.status[status / 100];
      stream.status_success = 0;
    } else {
      stream.status_success = 0;
    }
  }
}

void Client::on_stream_close(int32_t stream_id, bool success,
                             RequestStat *req_stat) {
  req_stat->stream_close_time = std::chrono::steady_clock::now();
  if (success) {
    req_stat->completed = true;
    ++worker->stats.req_success;
  }
  ++worker->stats.req_done;
  ++req_done;
  if (success && streams[stream_id].status_success == 1) {
    ++worker->stats.req_status_success;
  } else {
    ++worker->stats.req_failed;
  }
  report_progress();
  streams.erase(stream_id);
  if (req_done == req_todo) {
    terminate_session();
    return;
  }

  if (req_started < req_todo) {
    submit_request();
    return;
  }
}

int Client::connection_made() {
  if (ssl) {
    report_tls_info();

    const unsigned char *next_proto = nullptr;
    unsigned int next_proto_len;
    SSL_get0_next_proto_negotiated(ssl, &next_proto, &next_proto_len);
    for (int i = 0; i < 2; ++i) {
      if (next_proto) {
        if (util::check_h2_is_selected(next_proto, next_proto_len)) {
          session = make_unique<Http2Session>(this);
          break;
        }
#ifdef HAVE_SPDYLAY
        else {
          auto spdy_version =
              spdylay_npn_get_version(next_proto, next_proto_len);
          if (spdy_version) {
            session = make_unique<SpdySession>(this, spdy_version);
            break;
          }
        }
#endif // HAVE_SPDYLAY

        next_proto = nullptr;
        break;
      }

#if OPENSSL_VERSION_NUMBER >= 0x10002000L
      SSL_get0_alpn_selected(ssl, &next_proto, &next_proto_len);
#else  // OPENSSL_VERSION_NUMBER < 0x10002000L
      break;
#endif // OPENSSL_VERSION_NUMBER < 0x10002000L
    }

    if (!next_proto) {
      debug_nextproto_error();
      fail();
      return -1;
    }
  } else {
    switch (config.no_tls_proto) {
    case Config::PROTO_HTTP2:
      session = make_unique<Http2Session>(this);
      break;
#ifdef HAVE_SPDYLAY
    case Config::PROTO_SPDY2:
      session = make_unique<SpdySession>(this, SPDYLAY_PROTO_SPDY2);
      break;
    case Config::PROTO_SPDY3:
      session = make_unique<SpdySession>(this, SPDYLAY_PROTO_SPDY3);
      break;
    case Config::PROTO_SPDY3_1:
      session = make_unique<SpdySession>(this, SPDYLAY_PROTO_SPDY3_1);
      break;
#endif // HAVE_SPDYLAY
    default:
      // unreachable
      assert(0);
    }
  }

  state = CLIENT_CONNECTED;

  session->on_connect();

  record_connect_time(&worker->stats);

  auto nreq =
      std::min(req_todo - req_started, (size_t)config.max_concurrent_streams);

  for (; nreq > 0; --nreq) {
    submit_request();
  }

  signal_write();

  return 0;
}

int Client::on_read(const uint8_t *data, size_t len) {
  auto rv = session->on_read(data, len);
  if (rv != 0) {
    return -1;
  }
  worker->stats.bytes_total += len;
  signal_write();
  return 0;
}

int Client::on_write() {
  if (session->on_write() != 0) {
    return -1;
  }
  return 0;
}

int Client::read_clear() {
  uint8_t buf[8_k];

  for (;;) {
    ssize_t nread;
    while ((nread = read(fd, buf, sizeof(buf))) == -1 && errno == EINTR)
      ;
    if (nread == -1) {
      if (errno == EAGAIN || errno == EWOULDBLOCK) {
        return 0;
      }
      return -1;
    }

    if (nread == 0) {
      return -1;
    }

    if (on_read(buf, nread) != 0) {
      return -1;
    }

    if (!first_byte_received) {
      first_byte_received = true;
      record_ttfb(&worker->stats);
    }
  }

  return 0;
}

int Client::write_clear() {
  for (;;) {
    if (wb.rleft() > 0) {
      ssize_t nwrite;
      while ((nwrite = write(fd, wb.pos, wb.rleft())) == -1 && errno == EINTR)
        ;
      if (nwrite == -1) {
        if (errno == EAGAIN || errno == EWOULDBLOCK) {
          ev_io_start(worker->loop, &wev);
          return 0;
        }
        return -1;
      }
      wb.drain(nwrite);
      continue;
    }
    wb.reset();
    if (on_write() != 0) {
      return -1;
    }
    if (wb.rleft() == 0) {
      break;
    }
  }

  ev_io_stop(worker->loop, &wev);

  return 0;
}

int Client::connected() {
  if (!util::check_socket_connected(fd)) {
    return ERR_CONNECT_FAIL;
  }
  ev_io_start(worker->loop, &rev);
  ev_io_stop(worker->loop, &wev);

  if (ssl) {
    readfn = &Client::tls_handshake;
    writefn = &Client::tls_handshake;

    return do_write();
  }

  readfn = &Client::read_clear;
  writefn = &Client::write_clear;

  if (connection_made() != 0) {
    return -1;
  }

  return 0;
}

int Client::tls_handshake() {
  ERR_clear_error();

  auto rv = SSL_do_handshake(ssl);

  if (rv == 0) {
    return -1;
  }

  if (rv < 0) {
    auto err = SSL_get_error(ssl, rv);
    switch (err) {
    case SSL_ERROR_WANT_READ:
      ev_io_stop(worker->loop, &wev);
      return 0;
    case SSL_ERROR_WANT_WRITE:
      ev_io_start(worker->loop, &wev);
      return 0;
    default:
      return -1;
    }
  }

  ev_io_stop(worker->loop, &wev);

  readfn = &Client::read_tls;
  writefn = &Client::write_tls;

  if (connection_made() != 0) {
    return -1;
  }

  return 0;
}

int Client::read_tls() {
  uint8_t buf[8_k];

  ERR_clear_error();

  for (;;) {
    auto rv = SSL_read(ssl, buf, sizeof(buf));

    if (rv == 0) {
      return -1;
    }

    if (rv < 0) {
      auto err = SSL_get_error(ssl, rv);
      switch (err) {
      case SSL_ERROR_WANT_READ:
        return 0;
      case SSL_ERROR_WANT_WRITE:
        // renegotiation started
        return -1;
      default:
        return -1;
      }
    }

    if (on_read(buf, rv) != 0) {
      return -1;
    }

    if (!first_byte_received) {
      first_byte_received = true;
      record_ttfb(&worker->stats);
    }
  }
}

int Client::write_tls() {
  ERR_clear_error();

  for (;;) {
    if (wb.rleft() > 0) {
      auto rv = SSL_write(ssl, wb.pos, wb.rleft());

      if (rv == 0) {
        return -1;
      }

      if (rv < 0) {
        auto err = SSL_get_error(ssl, rv);
        switch (err) {
        case SSL_ERROR_WANT_READ:
          // renegotiation started
          return -1;
        case SSL_ERROR_WANT_WRITE:
          ev_io_start(worker->loop, &wev);
          return 0;
        default:
          return -1;
        }
      }

      wb.drain(rv);

      continue;
    }
    wb.reset();
    if (on_write() != 0) {
      return -1;
    }
    if (wb.rleft() == 0) {
      break;
    }
  }

  ev_io_stop(worker->loop, &wev);

  return 0;
}

void Client::record_request_time(RequestStat *req_stat) {
  req_stat->request_time = std::chrono::steady_clock::now();
}

void Client::record_start_time(Stats *stat) {
  stat->start_times.push_back(std::chrono::steady_clock::now());
}

void Client::record_connect_time(Stats *stat) {
  stat->connect_times.push_back(std::chrono::steady_clock::now());
}

void Client::record_ttfb(Stats *stat) {
  stat->ttfbs.push_back(std::chrono::steady_clock::now());
}

void Client::signal_write() { ev_io_start(worker->loop, &wev); }

Worker::Worker(uint32_t id, SSL_CTX *ssl_ctx, size_t req_todo, size_t nclients,
               ssize_t rate, Config *config)
    : stats(req_todo), loop(ev_loop_new(0)), ssl_ctx(ssl_ctx), config(config),
      id(id), tls_info_report_done(false), current_second(0), nconns_made(0), nclients(nclients), rate(rate) {
  stats.req_todo = req_todo;
  progress_interval = std::max((size_t)1, req_todo / 10);
  auto nreqs_per_client = req_todo / nclients;
  auto nreqs_rem = req_todo % nclients;

  if (config->is_rate_mode()) {
    // create timer that will go off every second
    timeout_watcher.data = this;
    ev_init(&timeout_watcher, second_timeout_w_cb);
    timeout_watcher.repeat = 1.;
  } else {
    for (size_t i = 0; i < nclients; ++i) {
      auto req_todo = nreqs_per_client;
      if (nreqs_rem > 0) {
        ++req_todo;
        --nreqs_rem;
      }
      clients.push_back(make_unique<Client>(this, req_todo));
    }
  }
}

Worker::~Worker() {
  // first clear clients so that io watchers are stopped before
  // destructing ev_loop.
  clients.clear();
  ev_loop_destroy(loop);
}

void Worker::run() {
  if (!config->is_rate_mode()) {
    for (auto &client : clients) {
      if (client->connect() != 0) {
        std::cerr << "client could not connect to host" << std::endl;
        client->fail();
      }
    }
  } else {
    ev_timer_again(loop, &timeout_watcher);

    // call callback so that we don't waste the first second
    second_timeout_w_cb(loop, &timeout_watcher, 0);
  }
  ev_run(loop, 0);
}

namespace {
// Returns percentage of number of samples within mean +/- sd.
template <typename Duration>
double within_sd(const std::vector<Duration> &samples, const Duration &mean,
                 const Duration &sd) {
  if (samples.size() == 0) {
    return 0.0;
  }
  auto lower = mean - sd;
  auto upper = mean + sd;
  auto m = std::count_if(
      std::begin(samples), std::end(samples),
      [&lower, &upper](const Duration &t) { return lower <= t && t <= upper; });
  return (m / static_cast<double>(samples.size())) * 100;
}
} // namespace

namespace {
// Computes statistics using |samples|. The min, max, mean, sd, and
// percentage of number of samples within mean +/- sd are computed.
template <typename Duration>
TimeStat<Duration> compute_time_stat(const std::vector<Duration> &samples) {
  if (samples.empty()) {
    return {Duration::zero(), Duration::zero(), Duration::zero(),
            Duration::zero(), 0.0};
  }
  // standard deviation calculated using Rapid calculation method:
  // http://en.wikipedia.org/wiki/Standard_deviation#Rapid_calculation_methods
  double a = 0, q = 0;
  size_t n = 0;
  int64_t sum = 0;
  auto res = TimeStat<Duration>{Duration::max(), Duration::min()};
  for (const auto &t : samples) {
    ++n;
    res.min = std::min(res.min, t);
    res.max = std::max(res.max, t);
    sum += t.count();

    auto na = a + (t.count() - a) / n;
    q += (t.count() - a) * (t.count() - na);
    a = na;
  }

  assert(n > 0);
  res.mean = Duration(sum / n);
  res.sd = Duration(static_cast<typename Duration::rep>(sqrt(q / n)));
  res.within_sd = within_sd(samples, res.mean, res.sd);

  return res;
}
} // namespace

namespace {
TimeStats
process_time_stats(const std::vector<std::unique_ptr<Worker>> &workers) {
  size_t nrequest_times = 0, nttfb_times = 0;
  for (const auto &w : workers) {
    nrequest_times += w->stats.req_stats.size();
    nttfb_times += w->stats.ttfbs.size();
  }

  std::vector<std::chrono::microseconds> request_times;
  request_times.reserve(nrequest_times);
  std::vector<std::chrono::microseconds> connect_times, ttfb_times;
  connect_times.reserve(nttfb_times);
  ttfb_times.reserve(nttfb_times);

  for (const auto &w : workers) {
    for (const auto &req_stat : w->stats.req_stats) {
      if (!req_stat.completed) {
        continue;
      }
      request_times.push_back(
          std::chrono::duration_cast<std::chrono::microseconds>(
              req_stat.stream_close_time - req_stat.request_time));
    }

    const auto &stat = w->stats;
    // rule out cases where we started but didn't connect or get the
    // first byte (errors).  We will get connect event before FFTB.
    assert(stat.start_times.size() >= stat.ttfbs.size());
    assert(stat.connect_times.size() >= stat.ttfbs.size());
    for (size_t i = 0; i < stat.ttfbs.size(); ++i) {
      connect_times.push_back(
          std::chrono::duration_cast<std::chrono::microseconds>(
              stat.connect_times[i] - stat.start_times[i]));

      ttfb_times.push_back(
          std::chrono::duration_cast<std::chrono::microseconds>(
              stat.ttfbs[i] - stat.start_times[i]));
    }
  }

  return {compute_time_stat(request_times), compute_time_stat(connect_times),
          compute_time_stat(ttfb_times)};
}
} // namespace

namespace {
void resolve_host() {
  int rv;
  addrinfo hints{}, *res;

  hints.ai_family = AF_UNSPEC;
  hints.ai_socktype = SOCK_STREAM;
  hints.ai_protocol = 0;
  hints.ai_flags = AI_ADDRCONFIG;

  rv = getaddrinfo(config.host.c_str(), util::utos(config.port).c_str(), &hints,
                   &res);
  if (rv != 0) {
    std::cerr << "getaddrinfo() failed: " << gai_strerror(rv) << std::endl;
    exit(EXIT_FAILURE);
  }
  if (res == nullptr) {
    std::cerr << "No address returned" << std::endl;
    exit(EXIT_FAILURE);
  }
  config.addrs = res;
}
} // namespace

namespace {
std::string get_reqline(const char *uri, const http_parser_url &u) {
  std::string reqline;

  if (util::has_uri_field(u, UF_PATH)) {
    reqline = util::get_uri_field(uri, u, UF_PATH);
  } else {
    reqline = "/";
  }

  if (util::has_uri_field(u, UF_QUERY)) {
    reqline += "?";
    reqline += util::get_uri_field(uri, u, UF_QUERY);
  }

  return reqline;
}
} // namespace

namespace {
int client_select_next_proto_cb(SSL *ssl, unsigned char **out,
                                unsigned char *outlen, const unsigned char *in,
                                unsigned int inlen, void *arg) {
  if (util::select_h2(const_cast<const unsigned char **>(out), outlen, in,
                      inlen)) {
    return SSL_TLSEXT_ERR_OK;
  }
#ifdef HAVE_SPDYLAY
  if (spdylay_select_next_protocol(out, outlen, in, inlen) > 0) {
    return SSL_TLSEXT_ERR_OK;
  }
#endif
  return SSL_TLSEXT_ERR_NOACK;
}
} // namespace

namespace {
// Use std::vector<std::string>::iterator explicitly, without that,
// http_parser_url u{} fails with clang-3.4.
std::vector<std::string> parse_uris(std::vector<std::string>::iterator first,
                                    std::vector<std::string>::iterator last) {
  std::vector<std::string> reqlines;

  if (first == last) {
    std::cerr << "no URI available" << std::endl;
    exit(EXIT_FAILURE);
  }

  auto uri = (*first).c_str();

  // First URI is treated specially.  We use scheme, host and port of
  // this URI and ignore those in the remaining URIs if present.
  http_parser_url u{};
  if (http_parser_parse_url(uri, (*first).size(), 0, &u) != 0 ||
      !util::has_uri_field(u, UF_SCHEMA) || !util::has_uri_field(u, UF_HOST)) {
    std::cerr << "invalid URI: " << uri << std::endl;
    exit(EXIT_FAILURE);
  }

  ++first;

  config.scheme = util::get_uri_field(uri, u, UF_SCHEMA);
  config.host = util::get_uri_field(uri, u, UF_HOST);
  config.default_port = util::get_default_port(uri, u);
  if (util::has_uri_field(u, UF_PORT)) {
    config.port = u.port;
  } else {
    config.port = config.default_port;
  }

  reqlines.push_back(get_reqline(uri, u));

  for (; first != last; ++first) {
    http_parser_url u{};

    auto uri = (*first).c_str();

    if (http_parser_parse_url(uri, (*first).size(), 0, &u) != 0) {
      std::cerr << "invalid URI: " << uri << std::endl;
      exit(EXIT_FAILURE);
    }

    reqlines.push_back(get_reqline(uri, u));
  }

  return reqlines;
}
} // namespace

namespace {
std::vector<std::string> read_uri_from_file(std::istream &infile) {
  std::vector<std::string> uris;
  std::string line_uri;
  while (std::getline(infile, line_uri)) {
    uris.push_back(line_uri);
  }

  return uris;
}
} // namespace

namespace {
void print_version(std::ostream &out) {
  out << "h2load nghttp2/" NGHTTP2_VERSION << std::endl;
}
} // namespace

namespace {
void print_usage(std::ostream &out) {
  out << R"(Usage: h2load [OPTIONS]... [URI]...
benchmarking tool for HTTP/2 and SPDY server)" << std::endl;
}
} // namespace

namespace {
void print_help(std::ostream &out) {
  print_usage(out);

  out << R"(
  <URI>       Specify URI to access.   Multiple URIs can be specified.
              URIs are used  in this order for each  client.  All URIs
              are used, then  first URI is used and then  2nd URI, and
              so  on.  The  scheme, host  and port  in the  subsequent
              URIs, if present,  are ignored.  Those in  the first URI
              are used solely.
Options:
  -n, --requests=<N>
              Number of requests.
              Default: )" << config.nreqs << R"(
  -c, --clients=<N>
              Number of concurrent clients.
              Default: )" << config.nclients << R"(
  -t, --threads=<N>
              Number of native threads.
              Default: )" << config.nthreads << R"(
  -i, --input-file=<PATH>
              Path of a file with multiple URIs are separated by EOLs.
              This option will disable URIs getting from command-line.
              If '-' is given as <PATH>, URIs will be read from stdin.
              URIs are used  in this order for each  client.  All URIs
              are used, then  first URI is used and then  2nd URI, and
              so  on.  The  scheme, host  and port  in the  subsequent
              URIs, if present,  are ignored.  Those in  the first URI
              are used solely.
  -m, --max-concurrent-streams=(auto|<N>)
              Max concurrent streams to  issue per session.  If "auto"
              is given, the number of given URIs is used.
              Default: auto
  -w, --window-bits=<N>
              Sets the stream level initial window size to (2**<N>)-1.
              For SPDY, 2**<N> is used instead.
              Default: )" << config.window_bits << R"(
  -W, --connection-window-bits=<N>
              Sets  the  connection  level   initial  window  size  to
              (2**<N>)-1.  For SPDY, if <N>  is strictly less than 16,
              this option  is ignored.   Otherwise 2**<N> is  used for
              SPDY.
              Default: )" << config.connection_window_bits << R"(
  -H, --header=<HEADER>
              Add/Override a header to the requests.
  --ciphers=<SUITE>
              Set allowed  cipher list.  The  format of the  string is
              described in OpenSSL ciphers(1).
  -p, --no-tls-proto=<PROTOID>
              Specify ALPN identifier of the  protocol to be used when
              accessing http URI without SSL/TLS.)";

#ifdef HAVE_SPDYLAY
  out << R"(
              Available protocols: spdy/2, spdy/3, spdy/3.1 and )";
#else  // !HAVE_SPDYLAY
  out << R"(
              Available protocol: )";
#endif // !HAVE_SPDYLAY
  out << NGHTTP2_CLEARTEXT_PROTO_VERSION_ID << R"(
              Default: )" << NGHTTP2_CLEARTEXT_PROTO_VERSION_ID << R"(
  -d, --data=<PATH>
              Post FILE to  server.  The request method  is changed to
              POST.
  -r, --rate=<N>
              Specified  the  fixed  rate  at  which  connections  are
              created.   The   rate  must   be  a   positive  integer,
              representing the  number of  connections to be  made per
              second.  When the rate is 0,  the program will run as it
              normally does, creating connections at whatever variable
              rate it wants.  The default value for this option is 0.
  -C, --num-conns=<N>
              Specifies  the total  number of  connections to  create.
              The  total  number of  connections  must  be a  positive
              integer.  On each connection, -m requests are made.  The
              test stops once as soon as the N connections have either
              completed or failed.  When  the number of connections is
              0, the program will run as it normally does, creating as
              many connections  as it  needs in order  to make  the -n
              requests specified.   The default value for  this option
              is 0.  The -n option is not required if the -C option is
              being used.
  -v, --verbose
              Output debug information.
  --version   Display version information and exit.
  -h, --help  Display this help and exit.)" << std::endl;
}
} // namespace

int main(int argc, char **argv) {
#ifndef NOTHREADS
  ssl::LibsslGlobalLock lock;
#endif // NOTHREADS
  SSL_load_error_strings();
  SSL_library_init();
  OpenSSL_add_all_algorithms();
  OPENSSL_config(nullptr);

  std::string datafile;
  while (1) {
    static int flag = 0;
    static option long_options[] = {
        {"requests", required_argument, nullptr, 'n'},
        {"clients", required_argument, nullptr, 'c'},
        {"data", required_argument, nullptr, 'd'},
        {"threads", required_argument, nullptr, 't'},
        {"max-concurrent-streams", required_argument, nullptr, 'm'},
        {"window-bits", required_argument, nullptr, 'w'},
        {"connection-window-bits", required_argument, nullptr, 'W'},
        {"input-file", required_argument, nullptr, 'i'},
        {"header", required_argument, nullptr, 'H'},
        {"no-tls-proto", required_argument, nullptr, 'p'},
        {"verbose", no_argument, nullptr, 'v'},
        {"help", no_argument, nullptr, 'h'},
        {"version", no_argument, &flag, 1},
        {"ciphers", required_argument, &flag, 2},
        {"rate", required_argument, nullptr, 'r'},
        {"num-conns", required_argument, nullptr, 'C'},
        {nullptr, 0, nullptr, 0}};
    int option_index = 0;
    auto c = getopt_long(argc, argv, "hvW:c:d:m:n:p:t:w:H:i:r:C:", long_options,
                         &option_index);
    if (c == -1) {
      break;
    }
    switch (c) {
    case 'n':
      config.nreqs = strtoul(optarg, nullptr, 10);
      break;
    case 'c':
      config.nclients = strtoul(optarg, nullptr, 10);
      break;
    case 'd':
      datafile = optarg;
      break;
    case 't':
#ifdef NOTHREADS
      std::cerr << "-t: WARNING: Threading disabled at build time, "
                << "no threads created." << std::endl;
#else
      config.nthreads = strtoul(optarg, nullptr, 10);
#endif // NOTHREADS
      break;
    case 'm':
      if (util::strieq("auto", optarg)) {
        config.max_concurrent_streams = -1;
      } else {
        config.max_concurrent_streams = strtoul(optarg, nullptr, 10);
      }
      break;
    case 'w':
    case 'W': {
      errno = 0;
      char *endptr = nullptr;
      auto n = strtoul(optarg, &endptr, 10);
      if (errno == 0 && *endptr == '\0' && n < 31) {
        if (c == 'w') {
          config.window_bits = n;
        } else {
          config.connection_window_bits = n;
        }
      } else {
        std::cerr << "-" << static_cast<char>(c)
                  << ": specify the integer in the range [0, 30], inclusive"
                  << std::endl;
        exit(EXIT_FAILURE);
      }
      break;
    }
    case 'H': {
      char *header = optarg;
      // Skip first possible ':' in the header name
      char *value = strchr(optarg + 1, ':');
      if (!value || (header[0] == ':' && header + 1 == value)) {
        std::cerr << "-H: invalid header: " << optarg << std::endl;
        exit(EXIT_FAILURE);
      }
      *value = 0;
      value++;
      while (isspace(*value)) {
        value++;
      }
      if (*value == 0) {
        // This could also be a valid case for suppressing a header
        // similar to curl
        std::cerr << "-H: invalid header - value missing: " << optarg
                  << std::endl;
        exit(EXIT_FAILURE);
      }
      // Note that there is no processing currently to handle multiple
      // message-header fields with the same field name
      config.custom_headers.emplace_back(header, value);
      util::inp_strlower(config.custom_headers.back().name);
      break;
    }
    case 'i': {
      config.ifile = std::string(optarg);
      break;
    }
    case 'p':
      if (util::strieq(NGHTTP2_CLEARTEXT_PROTO_VERSION_ID, optarg)) {
        config.no_tls_proto = Config::PROTO_HTTP2;
#ifdef HAVE_SPDYLAY
      } else if (util::strieq("spdy/2", optarg)) {
        config.no_tls_proto = Config::PROTO_SPDY2;
      } else if (util::strieq("spdy/3", optarg)) {
        config.no_tls_proto = Config::PROTO_SPDY3;
      } else if (util::strieq("spdy/3.1", optarg)) {
        config.no_tls_proto = Config::PROTO_SPDY3_1;
#endif // HAVE_SPDYLAY
      } else {
        std::cerr << "-p: unsupported protocol " << optarg << std::endl;
        exit(EXIT_FAILURE);
      }
      break;
    case 'r':
      config.rate = strtoul(optarg, nullptr, 10);
      if (config.rate <= 0) {
        std::cerr << "-r: the rate at which connections are made "
                  << "must be positive." << std::endl;
        exit(EXIT_FAILURE);
      }
      break;
    case 'C':
      config.nconns = strtoul(optarg, nullptr, 10);
      if (config.nconns <= 0) {
        std::cerr << "-C: the total number of connections made "
                  << "must be positive." << std::endl;
        exit(EXIT_FAILURE);
      }
      break;
    case 'v':
      config.verbose = true;
      break;
    case 'h':
      print_help(std::cout);
      exit(EXIT_SUCCESS);
    case '?':
      util::show_candidates(argv[optind - 1], long_options);
      exit(EXIT_FAILURE);
    case 0:
      switch (flag) {
      case 1:
        // version option
        print_version(std::cout);
        exit(EXIT_SUCCESS);
      case 2:
        // ciphers option
        config.ciphers = optarg;
        break;
      }
      break;
    default:
      break;
    }
  }

  if (argc == optind) {
    if (config.ifile.empty()) {
      std::cerr << "no URI or input file given" << std::endl;
      exit(EXIT_FAILURE);
    }
  }

  if (config.nreqs == 0) {
    std::cerr << "-n: the number of requests must be strictly greater than 0."
              << std::endl;
    exit(EXIT_FAILURE);
  }

  if (config.max_concurrent_streams == 0) {
    std::cerr << "-m: the max concurrent streams must be strictly greater "
              << "than 0." << std::endl;
    exit(EXIT_FAILURE);
  }

  if (config.nthreads == 0) {
    std::cerr << "-t: the number of threads must be strictly greater than 0."
              << std::endl;
    exit(EXIT_FAILURE);
  }

  if (!config.is_rate_mode() && config.nreqs < config.nclients) {
    std::cerr << "-n, -c: the number of requests must be greater than or "
              << "equal to the concurrent clients." << std::endl;
    exit(EXIT_FAILURE);
  }

  if (!config.is_rate_mode() && config.nclients < config.nthreads) {
    std::cerr << "-c, -t: the number of client must be greater than or equal "
                 "to the number of threads." << std::endl;
    exit(EXIT_FAILURE);
  }

  if (config.nthreads > std::thread::hardware_concurrency()) {
    std::cerr << "-t: warning: the number of threads is greater than hardware "
              << "cores." << std::endl;
  }

  if (config.nconns < 0) {
    std::cerr << "-C: the total number of connections made "
              << "cannot be negative." << std::endl;
    exit(EXIT_FAILURE);
  }

  if (config.rate < 0) {
    std::cerr << "-r: the rate at which connections are made "
              << "cannot be negative." << std::endl;
    exit(EXIT_FAILURE);
  }

  if (config.is_rate_mode() && config.rate < (ssize_t)config.nthreads) {
    std::cerr << "-r, -t: the connection rate must be greater than or equal "
              << "to the number of threads." << std::endl;
    exit(EXIT_FAILURE);
  }

  if (config.is_rate_mode() && config.nconns < (ssize_t)config.nthreads) {
    std::cerr << "-C, -t: the total number of connections must be greater than or equal "
              << "to the number of threads." << std::endl;
    exit(EXIT_FAILURE);
  }

  if (!datafile.empty()) {
    config.data_fd = open(datafile.c_str(), O_RDONLY | O_BINARY);
    if (config.data_fd == -1) {
      std::cerr << "-d: Could not open file " << datafile << std::endl;
      exit(EXIT_FAILURE);
    }
    struct stat data_stat;
    if (fstat(config.data_fd, &data_stat) == -1) {
      std::cerr << "-d: Could not stat file " << datafile << std::endl;
      exit(EXIT_FAILURE);
    }
    config.data_length = data_stat.st_size;
  }

  struct sigaction act {};
  act.sa_handler = SIG_IGN;
  sigaction(SIGPIPE, &act, nullptr);

  auto ssl_ctx = SSL_CTX_new(SSLv23_client_method());
  if (!ssl_ctx) {
    std::cerr << "Failed to create SSL_CTX: "
              << ERR_error_string(ERR_get_error(), nullptr) << std::endl;
    exit(EXIT_FAILURE);
  }

  auto ssl_opts = (SSL_OP_ALL & ~SSL_OP_DONT_INSERT_EMPTY_FRAGMENTS) |
                  SSL_OP_NO_SSLv2 | SSL_OP_NO_SSLv3 | SSL_OP_NO_COMPRESSION |
                  SSL_OP_NO_SESSION_RESUMPTION_ON_RENEGOTIATION;

  SSL_CTX_set_options(ssl_ctx, ssl_opts);
  SSL_CTX_set_mode(ssl_ctx, SSL_MODE_AUTO_RETRY);
  SSL_CTX_set_mode(ssl_ctx, SSL_MODE_RELEASE_BUFFERS);

  const char *ciphers;
  if (config.ciphers.empty()) {
    ciphers = ssl::DEFAULT_CIPHER_LIST;
  } else {
    ciphers = config.ciphers.c_str();
  }

  if (SSL_CTX_set_cipher_list(ssl_ctx, ciphers) == 0) {
    std::cerr << "SSL_CTX_set_cipher_list with " << ciphers
              << " failed: " << ERR_error_string(ERR_get_error(), nullptr)
              << std::endl;
    exit(EXIT_FAILURE);
  }

  SSL_CTX_set_next_proto_select_cb(ssl_ctx, client_select_next_proto_cb,
                                   nullptr);

#if OPENSSL_VERSION_NUMBER >= 0x10002000L
  auto proto_list = util::get_default_alpn();
#ifdef HAVE_SPDYLAY
  static const char spdy_proto_list[] = "\x8spdy/3.1\x6spdy/3\x6spdy/2";
  std::copy_n(spdy_proto_list, sizeof(spdy_proto_list) - 1,
              std::back_inserter(proto_list));
#endif // HAVE_SPDYLAY
  SSL_CTX_set_alpn_protos(ssl_ctx, proto_list.data(), proto_list.size());
#endif // OPENSSL_VERSION_NUMBER >= 0x10002000L

  std::vector<std::string> reqlines;

  if (config.ifile.empty()) {
    std::vector<std::string> uris;
    std::copy(&argv[optind], &argv[argc], std::back_inserter(uris));
    reqlines = parse_uris(std::begin(uris), std::end(uris));
  } else {
    std::vector<std::string> uris;
    if (config.ifile == "-") {
      uris = read_uri_from_file(std::cin);
    } else {
      std::ifstream infile(config.ifile);
      if (!infile) {
        std::cerr << "cannot read input file: " << config.ifile << std::endl;
        exit(EXIT_FAILURE);
      }

      uris = read_uri_from_file(infile);
    }

    reqlines = parse_uris(std::begin(uris), std::end(uris));
  }

  if (config.max_concurrent_streams == -1) {
    config.max_concurrent_streams = reqlines.size();
  }

  // if not in rate mode and -C is set, warn that we are ignoring it
  if (!config.is_rate_mode() && config.nconns != 0) {
    std::cerr << "-C: warning: This option can only be used with -r, and"
              << " will be ignored otherwise." << std::endl;
  }

  ssize_t n_time = 0;
  ssize_t c_time = 0;
  size_t actual_nreqs = config.nreqs;
  // only care about n_time and c_time in rate mode
  if (config.is_rate_mode() && config.max_concurrent_streams != 0) {
    n_time = (int)config.nreqs /
             ((int)config.rate * (int)config.max_concurrent_streams);
    c_time = (int)config.nconns / (int)config.rate;
  }
  // check to see if the two ways of determining test time conflict
  if (config.is_rate_mode() && (int)config.max_concurrent_streams != 0 &&
      (n_time != c_time) && config.nreqs != 1 && config.nconns != 0) {
    if ((int)config.nreqs < config.nconns) {
      std::cerr << "-C, -n: warning: number of requests conflict. "
                << std::endl;
      std::cerr << "The test will create "
                << (config.max_concurrent_streams * config.nconns)
                << " total requests." << std::endl;
      actual_nreqs = config.max_concurrent_streams * config.nconns;
    } else {
      std::cout << "-C, -n: warning: number of requests conflict. "
                << std::endl;
      std::cout << "The smaller of the two will be chosen and the test will "
                << "create "
                << std::min(
                       config.nreqs,
                       (size_t)(config.max_concurrent_streams * config.nconns))
                << " total requests." << std::endl;
      actual_nreqs = std::min(config.nreqs, (size_t)(config.max_concurrent_streams * config.nreqs));
    }
  } else {
    if (config.is_rate_mode() && config.max_concurrent_streams != 0 && 
      (n_time != c_time) && config.nreqs == 1 && config.nconns != 0) {
      actual_nreqs = config.max_concurrent_streams * config.nconns;
    }
  }

  Headers shared_nva;
  shared_nva.emplace_back(":scheme", config.scheme);
  if (config.port != config.default_port) {
    shared_nva.emplace_back(":authority",
                            config.host + ":" + util::utos(config.port));
  } else {
    shared_nva.emplace_back(":authority", config.host);
  }
  shared_nva.emplace_back(":method", config.data_fd == -1 ? "GET" : "POST");

  // list overridalbe headers
  auto override_hdrs =
      make_array<std::string>(":authority", ":host", ":method", ":scheme");

  for (auto &kv : config.custom_headers) {
    if (std::find(std::begin(override_hdrs), std::end(override_hdrs),
                  kv.name) != std::end(override_hdrs)) {
      // override header
      for (auto &nv : shared_nva) {
        if ((nv.name == ":authority" && kv.name == ":host") ||
            (nv.name == kv.name)) {
          nv.value = kv.value;
        }
      }
    } else {
      // add additional headers
      shared_nva.push_back(kv);
    }
  }

  for (auto &req : reqlines) {
    // For nghttp2
    std::vector<nghttp2_nv> nva;

    nva.push_back(http2::make_nv_ls(":path", req));

    for (auto &nv : shared_nva) {
      nva.push_back(http2::make_nv(nv.name, nv.value, false));
    }

    config.nva.push_back(std::move(nva));

    // For spdylay
    std::vector<const char *> cva;

    cva.push_back(":path");
    cva.push_back(req.c_str());

    for (auto &nv : shared_nva) {
      if (nv.name == ":authority") {
        cva.push_back(":host");
      } else {
        cva.push_back(nv.name.c_str());
      }
      cva.push_back(nv.value.c_str());
    }
    cva.push_back(":version");
    cva.push_back("HTTP/1.1");
    cva.push_back(nullptr);

    config.nv.push_back(std::move(cva));
  }

  resolve_host();

  if (!config.is_rate_mode() && config.nclients == 1) {
    config.nthreads = 1;
  }
  ssize_t seconds = 0;

  if (config.is_rate_mode()) {

        // set various config values
    if ((int)config.nreqs < config.nconns) {
      seconds = c_time;
    } else if (config.nconns == 0) {
      seconds = n_time;
    } else {
      seconds = std::min(n_time, c_time);
    }
    config.nreqs = actual_nreqs;
  }

  size_t nreqs_per_thread = config.nreqs / config.nthreads;
  ssize_t nreqs_rem = config.nreqs % config.nthreads;

  size_t nclients_per_thread = config.nclients / config.nthreads;
  ssize_t nclients_rem = config.nclients % config.nthreads;

  size_t rate_per_thread = config.rate / (ssize_t)config.nthreads;
  ssize_t rate_per_thread_rem = config.rate % (ssize_t)config.nthreads;

  auto nclients_extra = 0;
  auto nclients_extra_per_thread = 0;
  auto nclients_extra_rem_per_thread = 0;
  // In rate mode, we want each Worker to create a total of
  // C/t connections. 
  if (config.is_rate_mode()) {
    nclients_extra = config.nconns - (seconds * config.rate);
    nclients_extra_per_thread = nclients_extra / (ssize_t)config.nthreads;
    nclients_extra_rem_per_thread = (ssize_t)nclients_extra % (ssize_t)config.nthreads;
  }

  std::cout << "starting benchmark..." << std::endl;

  auto start = std::chrono::steady_clock::now();

  std::vector<std::unique_ptr<Worker>> workers;

  workers.reserve(config.nthreads);
#ifndef NOTHREADS
  std::vector<std::future<void>> futures;
  for (size_t i = 0; i < config.nthreads - 1; ++i) {
    auto nreqs = nreqs_per_thread + (nreqs_rem-- > 0);
    auto rate = rate_per_thread + (rate_per_thread_rem-- > 0);
    auto nclients = nclients_per_thread + (nclients_rem-- > 0);
    if (config.is_rate_mode()) {
      nclients = rate * seconds + nclients_extra_per_thread + (nclients_extra_rem_per_thread-- > 0);
      nreqs = nclients * config.max_concurrent_streams;
    }
    std::cout << "spawning thread #" << i << ": " << nclients
              << " concurrent clients, " << nreqs << " total requests"
              << std::endl;
    workers.push_back(
        make_unique<Worker>(i, ssl_ctx, nreqs, nclients, rate, &config));
    auto &worker = workers.back();
    futures.push_back(
        std::async(std::launch::async, [&worker]() { worker->run(); }));
  }
#endif // NOTHREADS

  auto nreqs_last = nreqs_per_thread + (nreqs_rem-- > 0);
  auto nclients_last = nclients_per_thread + (nclients_rem-- > 0);
  auto rate_last = rate_per_thread + (rate_per_thread_rem-- > 0);
  if (config.is_rate_mode()) {
    nclients_last = rate_last * seconds + nclients_extra_per_thread + (nclients_extra_rem_per_thread-- > 0);
    nreqs_last = nclients_last * config.max_concurrent_streams;
  }
  std::cout << "spawning thread #" << (config.nthreads - 1) << ": "
            << nclients_last << " concurrent clients, " << nreqs_last
            << " total requests" << std::endl;
  workers.push_back(make_unique<Worker>(
      config.nthreads - 1, ssl_ctx, nreqs_last, nclients_last, rate_last, &config));
  workers.back()->run();

#ifndef NOTHREADS
  for (auto &fut : futures) {
    fut.get();
  }
#endif // NOTHREADS
<<<<<<< HEAD
=======
  }    //! config.is_rate_mode()
  // if in rate mode, create a new worker each second
  else {
    // set various config values
    if ((int)config.nreqs < config.nconns) {
      config.seconds = c_time;
    } else if (config.nconns == 0) {
      config.seconds = n_time;
    } else {
      config.seconds = std::min(n_time, c_time);
    }
    config.workers.reserve(config.seconds);

    config.conns_remainder = config.nconns % config.rate;

    // config.seconds must be positive or else an exception is thrown
    if (config.seconds <= 0) {
      std::cerr << "Test cannot be run with current option values."
                << " Please look at documentation for -r option for"
                << " more information." << std::endl;
      exit(EXIT_FAILURE);
    }
    config.current_worker = 0;

    config.ssl_ctx = ssl_ctx;

    // create timer that will go off every second
    ev_timer timeout_watcher;

    // create loop for running the timer
    struct ev_loop *rate_loop = EV_DEFAULT;

    config.rate_loop = rate_loop;

    // giving the second_timeout_cb access to config
    timeout_watcher.data = &config;

    ev_init(&timeout_watcher, second_timeout_cb);
    timeout_watcher.repeat = 1.;
    ev_timer_again(rate_loop, &timeout_watcher);

    // call callback so that we don't waste first 1 second.
    second_timeout_cb(rate_loop, &timeout_watcher, 0);

    ev_run(rate_loop, 0);
  } // end rate mode section
>>>>>>> e2808dcd

  auto end = std::chrono::steady_clock::now();
  auto duration =
      std::chrono::duration_cast<std::chrono::microseconds>(end - start);

  Stats stats(0);
  for (const auto &w : workers) {
    const auto &s = w->stats;

    stats.req_todo += s.req_todo;
    stats.req_started += s.req_started;
    stats.req_done += s.req_done;
    stats.req_success += s.req_success;
    stats.req_status_success += s.req_status_success;
    stats.req_failed += s.req_failed;
    stats.req_error += s.req_error;
    stats.bytes_total += s.bytes_total;
    stats.bytes_head += s.bytes_head;
    stats.bytes_body += s.bytes_body;

    for (size_t i = 0; i < stats.status.size(); ++i) {
      stats.status[i] += s.status[i];
    }
  }

  auto ts = process_time_stats(workers);

  // Requests which have not been issued due to connection errors, are
  // counted towards req_failed and req_error.
  auto req_not_issued =
      stats.req_todo - stats.req_status_success - stats.req_failed;
  stats.req_failed += req_not_issued;
  stats.req_error += req_not_issued;

  // UI is heavily inspired by weighttp[1] and wrk[2]
  //
  // [1] https://github.com/lighttpd/weighttp
  // [2] https://github.com/wg/wrk
  double rps = 0;
  int64_t bps = 0;
  if (duration.count() > 0) {
    auto secd = static_cast<double>(duration.count()) / (1000 * 1000);
    rps = stats.req_success / secd;
    bps = stats.bytes_total / secd;
  }

  std::cout << R"(
finished in )" << util::format_duration(duration) << ", " << rps << " req/s, "
            << util::utos_with_funit(bps) << R"(B/s
requests: )" << stats.req_todo << " total, " << stats.req_started
            << " started, " << stats.req_done << " done, "
            << stats.req_status_success << " succeeded, " << stats.req_failed
            << " failed, " << stats.req_error << R"( errored
status codes: )" << stats.status[2] << " 2xx, " << stats.status[3] << " 3xx, "
            << stats.status[4] << " 4xx, " << stats.status[5] << R"( 5xx
traffic: )" << stats.bytes_total << " bytes total, " << stats.bytes_head
            << " bytes headers, " << stats.bytes_body << R"( bytes data
                     min         max         mean         sd        +/- sd
time for request: )" << std::setw(10) << util::format_duration(ts.request.min)
            << "  " << std::setw(10) << util::format_duration(ts.request.max)
            << "  " << std::setw(10) << util::format_duration(ts.request.mean)
            << "  " << std::setw(10) << util::format_duration(ts.request.sd)
            << std::setw(9) << util::dtos(ts.request.within_sd) << "%"
            << "\ntime for connect: " << std::setw(10)
            << util::format_duration(ts.connect.min) << "  " << std::setw(10)
            << util::format_duration(ts.connect.max) << "  " << std::setw(10)
            << util::format_duration(ts.connect.mean) << "  " << std::setw(10)
            << util::format_duration(ts.connect.sd) << std::setw(9)
            << util::dtos(ts.connect.within_sd) << "%"
            << "\ntime to 1st byte: " << std::setw(10)
            << util::format_duration(ts.ttfb.min) << "  " << std::setw(10)
            << util::format_duration(ts.ttfb.max) << "  " << std::setw(10)
            << util::format_duration(ts.ttfb.mean) << "  " << std::setw(10)
            << util::format_duration(ts.ttfb.sd) << std::setw(9)
            << util::dtos(ts.ttfb.within_sd) << "%" << std::endl;

  SSL_CTX_free(ssl_ctx);

  return 0;
}

} // namespace h2load

int main(int argc, char **argv) { return h2load::main(argc, argv); }<|MERGE_RESOLUTION|>--- conflicted
+++ resolved
@@ -1618,55 +1618,6 @@
     fut.get();
   }
 #endif // NOTHREADS
-<<<<<<< HEAD
-=======
-  }    //! config.is_rate_mode()
-  // if in rate mode, create a new worker each second
-  else {
-    // set various config values
-    if ((int)config.nreqs < config.nconns) {
-      config.seconds = c_time;
-    } else if (config.nconns == 0) {
-      config.seconds = n_time;
-    } else {
-      config.seconds = std::min(n_time, c_time);
-    }
-    config.workers.reserve(config.seconds);
-
-    config.conns_remainder = config.nconns % config.rate;
-
-    // config.seconds must be positive or else an exception is thrown
-    if (config.seconds <= 0) {
-      std::cerr << "Test cannot be run with current option values."
-                << " Please look at documentation for -r option for"
-                << " more information." << std::endl;
-      exit(EXIT_FAILURE);
-    }
-    config.current_worker = 0;
-
-    config.ssl_ctx = ssl_ctx;
-
-    // create timer that will go off every second
-    ev_timer timeout_watcher;
-
-    // create loop for running the timer
-    struct ev_loop *rate_loop = EV_DEFAULT;
-
-    config.rate_loop = rate_loop;
-
-    // giving the second_timeout_cb access to config
-    timeout_watcher.data = &config;
-
-    ev_init(&timeout_watcher, second_timeout_cb);
-    timeout_watcher.repeat = 1.;
-    ev_timer_again(rate_loop, &timeout_watcher);
-
-    // call callback so that we don't waste first 1 second.
-    second_timeout_cb(rate_loop, &timeout_watcher, 0);
-
-    ev_run(rate_loop, 0);
-  } // end rate mode section
->>>>>>> e2808dcd
 
   auto end = std::chrono::steady_clock::now();
   auto duration =
