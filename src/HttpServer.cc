--- conflicted
+++ resolved
@@ -87,21 +87,11 @@
 } // namespace
 
 Config::Config()
-<<<<<<< HEAD
     : stream_read_timeout(60.), stream_write_timeout(60.), data_ptr(nullptr),
-      padding(0), num_worker(1), header_table_size(-1), port(0), verbose(false),
-      daemon(false), verify_client(false), no_tls(false), error_gzip(false),
+      padding(0), num_worker(1), max_concurrent_streams(100),
+      header_table_size(-1), port(0), verbose(false), daemon(false),
+      verify_client(false), no_tls(false), error_gzip(false),
       early_response(false), hexdump(false) {}
-=======
-    : stream_read_timeout(60.), stream_write_timeout(60.),
-      session_option(nullptr), data_ptr(nullptr), padding(0), num_worker(1),
-      max_concurrent_streams(100), header_table_size(-1), port(0),
-      verbose(false), daemon(false), verify_client(false), no_tls(false),
-      error_gzip(false), early_response(false), hexdump(false) {
-  nghttp2_option_new(&session_option);
-  nghttp2_option_set_recv_client_preface(session_option, 1);
-}
->>>>>>> 7f60de0c
 
 Config::~Config() {}
 
@@ -667,17 +657,13 @@
 int Http2Handler::connection_made() {
   int r;
 
-<<<<<<< HEAD
   r = nghttp2_session_server_new(&session_, sessions_->get_callbacks(), this);
-=======
-  auto config = sessions_->get_config();
-
-  r = nghttp2_session_server_new2(&session_, sessions_->get_callbacks(), this,
-                                  config->session_option);
->>>>>>> 7f60de0c
+
   if (r != 0) {
     return r;
   }
+
+  auto config = sessions_->get_config();
   std::array<nghttp2_settings_entry, 4> entry;
   size_t niv = 1;
 
